import torch
import lightning.pytorch as pl
from monai.metrics import (
    DiceMetric,
    HausdorffDistanceMetric,
    ConfusionMatrixMetric,
)
from monai.inferers import Inferer, SliceInferer
from monai.transforms import Compose, Activations, AsDiscrete
from monai.losses.dice import DiceFocalLoss


class System(pl.LightningModule):
    def __init__(
        self,
        net: torch.nn.Module,
        val_inferer: Inferer = None,
        lr=0.001,
        softmax=False,
        include_background=True,
        num_output_channels=None,
        do_slice_inference=False,
        slice_shape=None,
        slice_dim=None,
        slice_batch_size=None,
        save_output=False,
    ) -> None:
        super().__init__()
        self.net = net
        self.lr = lr
        self.softmax = softmax
        self.include_background = include_background
        self.save_output = save_output

        assert (num_output_channels is None and softmax is False) or (
            num_output_channels is not None and softmax is True
        ), "num_output_channels should only be set if softmax is True"

        self.criterion = DiceFocalLoss(
            include_background=include_background,
            sigmoid=not softmax,
            softmax=softmax,
            squared_pred=True,
<<<<<<< HEAD
            gamma=0.5,
=======
        )
        
        self.empty_criterion = torch.nn.BCEWithLogitsLoss()
        
        self.dice_metric = DiceMetric(
            include_background=include_background, reduction="none"
        )
        self.hd95_metric = HausdorffDistanceMetric(
            include_background=include_background,
            distance_metric="euclidean",
            percentile=95,
            reduction="none",
>>>>>>> 6a9a4a45
        )

        self.metrics = {
            "dice": DiceMetric(
                include_background=include_background, reduction="mean_batch"
            ),
            "hd95": HausdorffDistanceMetric(
                include_background=include_background,
                distance_metric="euclidean",
                percentile=95,
                reduction="mean_batch",
            ),
            "precision": ConfusionMatrixMetric(
                metric_name="precision", reduction="mean_batch"
            ),
        }

        self.post_pred = (
            Compose([AsDiscrete(argmax=True, dim=1, to_onehot=num_output_channels)])
            if softmax
            else Compose(
                [
                    Activations(sigmoid=True, softmax=False),
                    AsDiscrete(threshold=0.5),
                ]
            )
        )

        self.do_slice_inference = do_slice_inference
        if do_slice_inference:
            assert (
                slice_dim is not None
                and slice_shape is not None
                and slice_batch_size is not None
            ), (
                "slice_dim, slice_shape and slice_batch_size must be specified if do_slice_inference is True"
            )
            self.slice_inferer = SliceInferer(
                roi_size=slice_shape,
                sw_batch_size=slice_batch_size,
                spatial_dim=slice_dim,
            )
        else:
            assert val_inferer is not None, (
                "val_inferer must be specified if do_slice_inference is False"
            )
            self.val_inferer = val_inferer

        self.save_hyperparameters()

    def forward(self, x):
        return self.net(x)

    def infer_batch(self, batch, val=False):
        if isinstance(batch, list):
            batch = batch[0]

        x, y = batch["image"], batch["label"]

        if self.do_slice_inference:
            return self.slice_inferer(inputs=x, network=self.net), y, x

        if val is False:
            return self(x), y, x

        return self.val_inferer(inputs=x, network=self.net), y, x

    def training_step(self, batch, batch_idx):
<<<<<<< HEAD
        y_hat, y, _ = self.infer_batch(batch)
        loss = self.criterion(y_hat, y)
=======
            y_hat, y = self.infer_batch(batch)
>>>>>>> 6a9a4a45

            # Create mask for empty labels (entire label tensor is 0)
            empty_labels_mask = torch.all(y == 0, dim=(1, 2, 3, 4))  # Shape: [batch_size]

            # Compute loss for non-empty labels
            masked_y_hat = y_hat[~empty_labels_mask, ...]
            masked_y = y[~empty_labels_mask, ...]

            if masked_y_hat.numel() > 0 and masked_y.numel() > 0:
                non_empty_loss = self.criterion(masked_y_hat, masked_y)
            else:
                non_empty_loss = torch.tensor(0.0, device=y_hat.device)

            # Compute loss for empty labels (all zeros)
            empty_masked_y_hat = y_hat[empty_labels_mask, ...]
            empty_masked_y = y[empty_labels_mask, ...]

            if empty_masked_y_hat.numel() > 0 and empty_masked_y.numel() > 0:
                empty_loss = self.empty_criterion(empty_masked_y_hat, empty_masked_y)
            else:
                empty_loss = torch.tensor(0.0, device=y_hat.device)

            # Total loss
            loss = non_empty_loss + empty_loss

            self.log("train_loss", loss, prog_bar=True)

            return loss

<<<<<<< HEAD
        return loss

=======
    
>>>>>>> 6a9a4a45
    def _shared_eval_step(self, batch, batch_idx):
        y_hat, y, x = self.infer_batch(batch, val=True)
        loss = self.criterion(y_hat, y)

        y_hat_binarized = self.post_pred(y_hat)

        if self.trainer.state.fn in ["test", "predict"] and self.save_output:
            batch["image"] = batch["image"].unsqueeze(0)
            batch["label"] = batch["label"].unsqueeze(0)
            batch["pred"] = y_hat_binarized.squeeze(0)
            self.trainer.datamodule.invert_and_save(batch)

        for metric in self.metrics.values():
            metric(y_hat_binarized, y)

        return loss

    def validation_step(self, batch, batch_idx):
        loss = self._shared_eval_step(batch, batch_idx)
        self.log("val_loss", loss, sync_dist=True)
        return {"val_loss": loss}

    def test_step(self, batch, batch_idx):
        loss = self._shared_eval_step(batch, batch_idx)
        self.log("test_loss", loss, sync_dist=True)
        return {"test_loss": loss}

    def _shared_on_epoch_end(self, stage="val"):
        metrics = {}
        for name, metric in self.metrics.items():
            per_channel = metric.aggregate()
            per_channel = (
                per_channel[0] if isinstance(per_channel, list) else per_channel
            )

            for i in range(len(per_channel)):
                metrics[f"channel{i}/{stage}_{name}"] = per_channel[i]

            metrics[f"{stage}_{name}"] = per_channel.mean()
            metric.reset()

        self.log_dict(metrics, sync_dist=True)

    def on_validation_epoch_end(self):
        self._shared_on_epoch_end(stage="val")

    def on_test_epoch_end(self):
        self._shared_on_epoch_end(stage="test")

    def configure_optimizers(self):
        optimizer = torch.optim.AdamW(self.parameters(), lr=self.lr)
        return optimizer<|MERGE_RESOLUTION|>--- conflicted
+++ resolved
@@ -41,22 +41,7 @@
             sigmoid=not softmax,
             softmax=softmax,
             squared_pred=True,
-<<<<<<< HEAD
             gamma=0.5,
-=======
-        )
-        
-        self.empty_criterion = torch.nn.BCEWithLogitsLoss()
-        
-        self.dice_metric = DiceMetric(
-            include_background=include_background, reduction="none"
-        )
-        self.hd95_metric = HausdorffDistanceMetric(
-            include_background=include_background,
-            distance_metric="euclidean",
-            percentile=95,
-            reduction="none",
->>>>>>> 6a9a4a45
         )
 
         self.metrics = {
@@ -73,6 +58,8 @@
                 metric_name="precision", reduction="mean_batch"
             ),
         }
+
+        self.empty_criterion = torch.nn.BCEWithLogitsLoss()
 
         self.post_pred = (
             Compose([AsDiscrete(argmax=True, dim=1, to_onehot=num_output_channels)])
@@ -117,57 +104,46 @@
         x, y = batch["image"], batch["label"]
 
         if self.do_slice_inference:
-            return self.slice_inferer(inputs=x, network=self.net), y, x
+            return self.slice_inferer(inputs=x, network=self.net), y
 
-        if val is False:
-            return self(x), y, x
+        if val:
+            return self.val_inferer(inputs=x, network=self.net), y
 
-        return self.val_inferer(inputs=x, network=self.net), y, x
+        return self(x), y
 
     def training_step(self, batch, batch_idx):
-<<<<<<< HEAD
-        y_hat, y, _ = self.infer_batch(batch)
-        loss = self.criterion(y_hat, y)
-=======
-            y_hat, y = self.infer_batch(batch)
->>>>>>> 6a9a4a45
+        y_hat, y = self.infer_batch(batch)
 
-            # Create mask for empty labels (entire label tensor is 0)
-            empty_labels_mask = torch.all(y == 0, dim=(1, 2, 3, 4))  # Shape: [batch_size]
+        # Create mask for empty labels (entire label tensor is 0)
+        empty_labels_mask = torch.all(y == 0, dim=(1, 2, 3, 4))  # Shape: [batch_size]
 
-            # Compute loss for non-empty labels
-            masked_y_hat = y_hat[~empty_labels_mask, ...]
-            masked_y = y[~empty_labels_mask, ...]
+        # Compute loss for non-empty labels
+        masked_y_hat = y_hat[~empty_labels_mask, ...]
+        masked_y = y[~empty_labels_mask, ...]
 
-            if masked_y_hat.numel() > 0 and masked_y.numel() > 0:
-                non_empty_loss = self.criterion(masked_y_hat, masked_y)
-            else:
-                non_empty_loss = torch.tensor(0.0, device=y_hat.device)
+        if masked_y_hat.numel() > 0 and masked_y.numel() > 0:
+            non_empty_loss = self.criterion(masked_y_hat, masked_y)
+        else:
+            non_empty_loss = torch.tensor(0.0, device=y_hat.device)
 
-            # Compute loss for empty labels (all zeros)
-            empty_masked_y_hat = y_hat[empty_labels_mask, ...]
-            empty_masked_y = y[empty_labels_mask, ...]
+        # Compute loss for empty labels (all zeros)
+        empty_masked_y_hat = y_hat[empty_labels_mask, ...]
+        empty_masked_y = y[empty_labels_mask, ...]
 
-            if empty_masked_y_hat.numel() > 0 and empty_masked_y.numel() > 0:
-                empty_loss = self.empty_criterion(empty_masked_y_hat, empty_masked_y)
-            else:
-                empty_loss = torch.tensor(0.0, device=y_hat.device)
+        if empty_masked_y_hat.numel() > 0 and empty_masked_y.numel() > 0:
+            empty_loss = self.empty_criterion(empty_masked_y_hat, empty_masked_y)
+        else:
+            empty_loss = torch.tensor(0.0, device=y_hat.device)
 
-            # Total loss
-            loss = non_empty_loss + empty_loss
+        # Total loss
+        loss = non_empty_loss + empty_loss
 
-            self.log("train_loss", loss, prog_bar=True)
+        self.log("train_loss", loss, prog_bar=True)
 
-            return loss
-
-<<<<<<< HEAD
         return loss
 
-=======
-    
->>>>>>> 6a9a4a45
     def _shared_eval_step(self, batch, batch_idx):
-        y_hat, y, x = self.infer_batch(batch, val=True)
+        y_hat, y = self.infer_batch(batch, val=True)
         loss = self.criterion(y_hat, y)
 
         y_hat_binarized = self.post_pred(y_hat)
