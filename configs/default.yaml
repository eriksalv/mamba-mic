wandb:
  project: monai-runs
  name: example
trainer:
<<<<<<< HEAD
  max_epochs: 3
=======
  max_epochs: 300
>>>>>>> cabc1282
  devices: auto
  accelerator: auto
  # max_time: 00:12:00:00
  precision: 16-mixed
  log_every_n_steps: 5
  check_val_every_n_epoch: 3
  logger:
    - class_path: lightning.pytorch.loggers.WandbLogger
      init_args:
        log_model: true
    - class_path: lightning.pytorch.loggers.TensorBoardLogger
      init_args:
        save_dir: tb_logs
  callbacks:
    - class_path: lightning.pytorch.callbacks.ModelCheckpoint
      init_args:
        save_top_k: 3
        monitor: val_loss
        mode: min
        filename: model-{epoch:02d}-{val_loss:.2f}
        verbose: true
    - class_path: lightning.pytorch.callbacks.LearningRateMonitor
      init_args:
        logging_interval: epoch
optimizer:
  class_path: torch.optim.AdamW
  init_args:
    lr: 0.0004
lr_scheduler:
  class_path: torch.optim.lr_scheduler.CosineAnnealingLR
  init_args:
    T_max: 300
    eta_min: 0.000001
model:
  class_path: system.System
  init_args:
    net:
      class_path: monai.networks.nets.unet.UNet
      init_args:
        spatial_dims: 3
        in_channels: 4
        out_channels: 3
        channels: [8, 16, 32, 64]
        strides: [2, 2, 2]
    val_inferer:
      class_path: monai.inferers.SlidingWindowInferer
      init_args:
        roi_size: [128, 128, 128]
        sw_batch_size: 4
        overlap: 0.5
        mode: gaussian
data:
  class_path: data_modules.decathlon.DecathlonDataModule
  init_args:
    batch_size: 1
    num_workers: 2
    augment:
      class_path: monai.transforms.Compose
      init_args:
        transforms:
          - class_path: monai.transforms.RandSpatialCropd
            init_args:
              keys: ["image", "label"]
              roi_size: [128, 128, 128]
              random_size: false
          - class_path: monai.transforms.RandFlipd
            init_args:
              keys: ["image", "label"]
              prob: 0.5
              spatial_axis: 0
          - class_path: monai.transforms.RandFlipd
            init_args:
              keys: ["image", "label"]
              prob: 0.5
              spatial_axis: 1
          - class_path: monai.transforms.RandFlipd
            init_args:
              keys: ["image", "label"]
              prob: 0.5
              spatial_axis: 2
          - class_path: monai.transforms.RandScaleIntensityd
            init_args:
              keys: image
              factors: 0.1
              prob: 1.0
          - class_path: monai.transforms.RandShiftIntensityd
            init_args:
              keys: image
              offsets: 0.1
              prob: 1.0<|MERGE_RESOLUTION|>--- conflicted
+++ resolved
@@ -2,11 +2,7 @@
   project: monai-runs
   name: example
 trainer:
-<<<<<<< HEAD
-  max_epochs: 3
-=======
   max_epochs: 300
->>>>>>> cabc1282
   devices: auto
   accelerator: auto
   # max_time: 00:12:00:00
